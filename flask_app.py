--- conflicted
+++ resolved
@@ -51,12 +51,12 @@
 if not LINE_SECRET:
     logger.error("❌ LINE_SECRET or LINE_CHANNEL_SECRET not found!")
 
-# ✅ Google API 설정 (기존 방식 유지)
+# ✅ Google API 설정
 GOOGLE_SHEET_ID = os.getenv("GOOGLE_SHEET_ID")
 GOOGLE_DOC_ID = os.getenv("GOOGLE_DOC_ID")
 GOOGLE_API_KEY = os.getenv("GOOGLE_API_KEY")
-GOOGLE_CREDENTIALS_JSON = os.getenv("GOOGLE_CREDENTIALS_JSON")  # 서비스 계정 JSON
-UPDATE_INTERVAL_MINUTES = int(os.getenv("UPDATE_INTERVAL_MINUTES", "5"))  # 기본 5분마다 체크
+GOOGLE_CREDENTIALS_JSON = os.getenv("GOOGLE_CREDENTIALS_JSON")
+UPDATE_INTERVAL_MINUTES = int(os.getenv("UPDATE_INTERVAL_MINUTES", "5"))
 
 # ✅ 전역 변수로 데이터와 해시 저장
 current_sheet_text = ""
@@ -64,6 +64,7 @@
 sheet_hash = ""
 doc_hash = ""
 last_update_time = datetime.now()
+scheduler = None
 
 # ✅ Google 시트 및 문서 기본 정보
 saboo_thai_info = """
@@ -100,19 +101,12 @@
 - สครับ ชุดอาบน้ำ
 """
 
-<<<<<<< HEAD
-# ✅ 개선된 Google Sheets API에서 데이터 가져오기
+# ✅ Google Sheets API에서 데이터 가져오기
 def fetch_google_sheet_data():
     """Google Sheets에서 데이터 가져오기 - 개선된 버전"""
     try:
         logger.info("🔍 Attempting to fetch Google Sheets data...")
         
-=======
-# ✅ Google Sheets API에서 데이터 가져오기 (gspread 사용)
-def fetch_google_sheet_data():
-    """Google Sheets에서 데이터 가져오기 (gspread 또는 REST API)"""
-    try:
->>>>>>> a2f8153e
         # 방법 1: gspread 사용 (서비스 계정 필요)
         if GOOGLE_CREDENTIALS_JSON:
             try:
@@ -121,21 +115,14 @@
                 scope = ['https://spreadsheets.google.com/feeds',
                         'https://www.googleapis.com/auth/drive']
                 creds = ServiceAccountCredentials.from_json_keyfile_dict(creds_dict, scope)
-<<<<<<< HEAD
                 gc = gspread.authorize(creds)
                 
                 sheet = gc.open_by_key(GOOGLE_SHEET_ID).sheet1
-=======
-                client = gspread.authorize(creds)
-                
-                sheet = client.open_by_key(GOOGLE_SHEET_ID).sheet1
->>>>>>> a2f8153e
                 all_values = sheet.get_all_values()
                 
                 # 시트 데이터를 텍스트로 변환
                 sheet_content = ""
                 for row in all_values:
-<<<<<<< HEAD
                     row_text = " | ".join(str(cell) for cell in row if str(cell).strip())
                     if row_text.strip():
                         sheet_content += row_text + "\n"
@@ -149,7 +136,6 @@
         
         # 방법 2: REST API 사용 (공개 문서인 경우)
         if GOOGLE_API_KEY and GOOGLE_SHEET_ID:
-            # 먼저 범위를 지정하지 않고 시도
             url = f"https://sheets.googleapis.com/v4/spreadsheets/{GOOGLE_SHEET_ID}/values/A:Z?key={GOOGLE_API_KEY}"
             
             logger.info(f"🌐 Trying REST API: {url}")
@@ -157,21 +143,6 @@
             
             logger.info(f"📡 API Response Status: {response.status_code}")
             
-=======
-                    sheet_content += " ".join(str(cell) for cell in row if cell) + "\n"
-                
-                logger.info("✅ Google Sheets data fetched via gspread")
-                return sheet_content.strip()
-                
-            except Exception as e:
-                logger.warning(f"⚠️ gspread failed: {e}, trying REST API")
-        
-        # 방법 2: REST API 사용 (API 키 필요)
-        if GOOGLE_API_KEY and GOOGLE_SHEET_ID:
-            url = f"https://sheets.googleapis.com/v4/spreadsheets/{GOOGLE_SHEET_ID}/values/Sheet1?key={GOOGLE_API_KEY}"
-            
-            response = requests.get(url, timeout=10)
->>>>>>> a2f8153e
             if response.status_code == 200:
                 data = response.json()
                 values = data.get('values', [])
@@ -179,7 +150,6 @@
                 # 시트 데이터를 텍스트로 변환
                 sheet_content = ""
                 for row in values:
-<<<<<<< HEAD
                     row_text = " | ".join(str(cell) for cell in row if str(cell).strip())
                     if row_text.strip():
                         sheet_content += row_text + "\n"
@@ -190,14 +160,6 @@
             else:
                 logger.error(f"❌ Google Sheets REST API error: {response.status_code}")
                 logger.error(f"❌ Error response: {response.text}")
-=======
-                    sheet_content += " ".join(str(cell) for cell in row if cell) + "\n"
-                
-                logger.info("✅ Google Sheets data fetched via REST API")
-                return sheet_content.strip()
-            else:
-                logger.error(f"❌ Google Sheets REST API error: {response.status_code}")
->>>>>>> a2f8153e
                 return None
         
         logger.warning("⚠️ No Google Sheets credentials or API key configured")
@@ -205,12 +167,11 @@
             
     except Exception as e:
         logger.error(f"❌ Error fetching Google Sheets data: {e}")
-<<<<<<< HEAD
         import traceback
         logger.error(f"❌ Full traceback: {traceback.format_exc()}")
         return None
 
-# ✅ 개선된 Google Docs API에서 데이터 가져오기
+# ✅ Google Docs API에서 데이터 가져오기
 def fetch_google_doc_data():
     """Google Docs에서 데이터 가져오기 - 개선된 버전"""
     try:
@@ -228,22 +189,6 @@
         
         logger.info(f"📡 Docs API Response Status: {response.status_code}")
         
-=======
-        return None
-
-# ✅ Google Docs API에서 데이터 가져오기
-def fetch_google_doc_data():
-    """Google Docs에서 데이터 가져오기"""
-    try:
-        if not GOOGLE_API_KEY or not GOOGLE_DOC_ID:
-            logger.warning("⚠️ Google Docs API key or Doc ID not configured")
-            return None
-            
-        # Google Docs API URL
-        url = f"https://docs.googleapis.com/v1/documents/{GOOGLE_DOC_ID}?key={GOOGLE_API_KEY}"
-        
-        response = requests.get(url, timeout=10)
->>>>>>> a2f8153e
         if response.status_code == 200:
             doc_data = response.json()
             
@@ -260,7 +205,6 @@
                         text_content = text_run.get('content', '')
                         content += text_content
             
-<<<<<<< HEAD
             logger.info(f"✅ Google Docs data fetched: {len(content)} chars")
             logger.info(f"📄 Preview: {content[:200]}...")
             return content.strip()
@@ -279,15 +223,6 @@
         logger.error(f"❌ Error fetching Google Docs data: {e}")
         import traceback
         logger.error(f"❌ Full traceback: {traceback.format_exc()}")
-=======
-            return content.strip()
-        else:
-            logger.error(f"❌ Google Docs API error: {response.status_code}")
-            return None
-            
-    except Exception as e:
-        logger.error(f"❌ Error fetching Google Docs data: {e}")
->>>>>>> a2f8153e
         return None
 
 # ✅ 데이터 해시 계산
@@ -297,20 +232,13 @@
         return ""
     return hashlib.md5(data.encode('utf-8')).hexdigest()
 
-<<<<<<< HEAD
-# ✅ 개선된 Google 데이터 업데이트 확인 및 갱신
-def check_and_update_google_data():
-    """Google Sheets/Docs 데이터 변경사항 확인 및 업데이트 - 개선된 버전"""
-=======
 # ✅ Google 데이터 업데이트 확인 및 갱신
 def check_and_update_google_data():
     """Google Sheets/Docs 데이터 변경사항 확인 및 업데이트"""
->>>>>>> a2f8153e
     global current_sheet_text, current_doc_text, sheet_hash, doc_hash, last_update_time
     
     try:
         logger.info("🔄 Checking for Google data updates...")
-<<<<<<< HEAD
         update_occurred = False
         
         # Sheets 데이터 확인
@@ -358,40 +286,9 @@
     except Exception as e:
         logger.error(f"❌ Error in check_and_update_google_data: {e}")
 
-# ✅ 개선된 초기 데이터 로드
-def initialize_google_data():
-    """앱 시작시 Google 데이터 초기 로드 - 개선된 버전"""
-=======
-        
-        # Sheets 데이터 확인
-        new_sheet_data = fetch_google_sheet_data()
-        if new_sheet_data:
-            new_sheet_hash = calculate_hash(new_sheet_data)
-            if new_sheet_hash != sheet_hash:
-                logger.info("📊 Google Sheets data updated!")
-                current_sheet_text = new_sheet_data
-                sheet_hash = new_sheet_hash
-                last_update_time = datetime.now()
-        
-        # Docs 데이터 확인
-        new_doc_data = fetch_google_doc_data()
-        if new_doc_data:
-            new_doc_hash = calculate_hash(new_doc_data)
-            if new_doc_hash != doc_hash:
-                logger.info("📄 Google Docs data updated!")
-                current_doc_text = new_doc_data
-                doc_hash = new_doc_hash
-                last_update_time = datetime.now()
-        
-        logger.info(f"✅ Google data check completed at {datetime.now().strftime('%Y-%m-%d %H:%M:%S')}")
-        
-    except Exception as e:
-        logger.error(f"❌ Error checking Google data updates: {e}")
-
 # ✅ 초기 데이터 로드
 def initialize_google_data():
     """앱 시작시 Google 데이터 초기 로드"""
->>>>>>> a2f8153e
     global current_sheet_text, current_doc_text, sheet_hash, doc_hash
     
     logger.info("🚀 Initializing Google data...")
@@ -400,7 +297,6 @@
     current_sheet_text = saboo_thai_info
     current_doc_text = "ข้อมูลเพิ่มเติมเกี่ยวกับ SABOO THAILAND"
     
-<<<<<<< HEAD
     # 환경 변수 확인 및 로그
     logger.info(f"🔧 Environment check:")
     logger.info(f"   - GOOGLE_SHEET_ID: {'✅' if GOOGLE_SHEET_ID else '❌'}")
@@ -408,8 +304,6 @@
     logger.info(f"   - GOOGLE_API_KEY: {'✅' if GOOGLE_API_KEY else '❌'}")
     logger.info(f"   - GOOGLE_CREDENTIALS_JSON: {'✅' if GOOGLE_CREDENTIALS_JSON else '❌'}")
     
-=======
->>>>>>> a2f8153e
     try:
         # chatbot_utils 시도
         from chatbot_utils import load_sheet, load_doc
@@ -427,7 +321,6 @@
     sheet_data = fetch_google_sheet_data()
     if sheet_data and len(sheet_data.strip()) > 50:
         current_sheet_text = sheet_data
-<<<<<<< HEAD
         logger.info("✅ Google Sheets data loaded successfully")
     else:
         logger.warning("⚠️ Using fallback sheet data")
@@ -438,72 +331,42 @@
         logger.info("✅ Google Docs data loaded successfully")
     else:
         logger.warning("⚠️ Using fallback doc data")
-=======
-        logger.info("✅ Google Sheets data loaded")
-    
-    doc_data = fetch_google_doc_data()
-    if doc_data and len(doc_data.strip()) > 50:
-        current_doc_text = doc_data
-        logger.info("✅ Google Docs data loaded")
->>>>>>> a2f8153e
     
     # 초기 해시 계산
     sheet_hash = calculate_hash(current_sheet_text)
     doc_hash = calculate_hash(current_doc_text)
     
-<<<<<<< HEAD
     logger.info(f"📊 Final sheet data length: {len(current_sheet_text)} chars")
     logger.info(f"📄 Final doc data length: {len(current_doc_text)} chars")
     logger.info(f"🔒 Sheet hash: {sheet_hash[:10]}...")
     logger.info(f"🔒 Doc hash: {doc_hash[:10]}...")
 
-# ✅ 개선된 스케줄러 설정
-def setup_scheduler():
-    """백그라운드 스케줄러 설정 - 개선된 버전"""
-    try:
-        scheduler = BackgroundScheduler(daemon=True)
-        
-        # 기존 작업이 있으면 제거
-        try:
-            scheduler.remove_job('google_data_update')
-        except:
-            pass
-        
-=======
-    logger.info(f"📊 Sheet data length: {len(current_sheet_text)} chars")
-    logger.info(f"📄 Doc data length: {len(current_doc_text)} chars")
-
-# ✅ 스케줄러 설정 (복원)
+# ✅ 스케줄러 설정
 def setup_scheduler():
     """백그라운드 스케줄러 설정"""
-    try:
+    global scheduler
+    try:
+        if scheduler and scheduler.running:
+            scheduler.shutdown()
+            
         scheduler = BackgroundScheduler(daemon=True)
->>>>>>> a2f8153e
+        
         scheduler.add_job(
             func=check_and_update_google_data,
             trigger=IntervalTrigger(minutes=UPDATE_INTERVAL_MINUTES),
             id='google_data_update',
             name='Check Google Data Updates',
-<<<<<<< HEAD
             replace_existing=True,
-            max_instances=1  # 동시에 하나의 인스턴스만 실행
+            max_instances=1
         )
         
-        if not scheduler.running:
-            scheduler.start()
-            
+        scheduler.start()
         logger.info(f"⏰ Scheduler started - checking every {UPDATE_INTERVAL_MINUTES} minutes")
         
         # 즉시 한 번 실행
         logger.info("🚀 Running initial data check...")
         check_and_update_google_data()
         
-=======
-            replace_existing=True
-        )
-        scheduler.start()
-        logger.info(f"⏰ Scheduler started - checking every {UPDATE_INTERVAL_MINUTES} minutes")
->>>>>>> a2f8153e
         return scheduler
     except Exception as e:
         logger.error(f"❌ Failed to setup scheduler: {e}")
@@ -534,7 +397,6 @@
 - Factory: Pathum Thani
 - Phone: 02-159-9880, 085-595-9565
 - Website: www.saboothailand.com
-<<<<<<< HEAD
 - Shopee: shopee.co.th/thailandsoap
 """
 
@@ -589,12 +451,8 @@
 - Store location: Mixt Chatuchak, 2nd Floor, Bangkok
 - Phone: 02-159-9880, 085-595-9565
 - Website: www.saboothailand.com
-=======
->>>>>>> a2f8153e
 - Shopee: shopee.co.th/thailandsoap
-"""
-
-<<<<<<< HEAD
+
 Please try again later or contact us directly. Thank you for your understanding! 😊"""
         
         prompt = f"""
@@ -603,26 +461,6 @@
 There was a technical issue: {error_context}
 
 Please provide a helpful response in English using basic company information.
-=======
-# ✅ 영어 폴백 시스템 메시지
-ENGLISH_FALLBACK_MESSAGE = """
-You are a helpful customer service representative for SABOO THAILAND.
-
-Always respond in English when there are technical issues or data problems.
-Be friendly, professional, and provide as much helpful information as possible from your basic knowledge.
-
-Key information about SABOO THAILAND:
-- Founded in 2008
-- First Thai company to create fruit-shaped natural soap
-- Exports to over 20 countries worldwide
-- Store: Mixt Chatuchak, 2nd Floor, Bangkok
-- Phone: 02-159-9880, 085-595-9565
-- Website: www.saboothailand.com
-- Shopee: shopee.co.th/thailandsoap
-- Email: saboothailand@gmail.com
-
-Products: Natural soaps (fruit-shaped), bath products, air fresheners, essential oils, scrubs, bath sets.
->>>>>>> a2f8153e
 """
         
         completion = client.chat.completions.create(
@@ -661,87 +499,6 @@
 
 Please contact us directly or try again later. Thank you! 😊"""
 
-<<<<<<< HEAD
-=======
-# ✅ 언어 감지 함수
-def detect_user_language(message):
-    """사용자 메시지의 언어 감지"""
-    try:
-        # 태국어 문자 패턴
-        thai_pattern = r'[\u0E00-\u0E7F]'
-        # 한국어 문자 패턴  
-        korean_pattern = r'[\uAC00-\uD7AF\u1100-\u11FF\u3130-\u318F]'
-        
-        if re.search(thai_pattern, message):
-            return 'thai'
-        elif re.search(korean_pattern, message):
-            return 'korean'
-        else:
-            return 'english'  # 기본값
-    except Exception as e:
-        logger.error(f"❌ Language detection error: {e}")
-        return 'english'  # 에러 시 영어로 폴백
-
-# ✅ 영어 폴백 응답 생성
-def get_english_fallback_response(user_message, error_context=""):
-    """문제 발생 시 영어로 폴백 응답 생성"""
-    try:
-        if not client:
-            return """I apologize, but we're experiencing technical difficulties at the moment. 
-
-Here's some basic information about SABOO THAILAND:
-- We're Thailand's first natural fruit-shaped soap manufacturer since 2008
-- Store location: Mixt Chatuchak, 2nd Floor, Bangkok
-- Phone: 02-159-9880, 085-595-9565
-- Website: www.saboothailand.com
-- Shopee: shopee.co.th/thailandsoap
-
-Please try again later or contact us directly. Thank you for your understanding! 😊"""
-        
-        prompt = f"""
-The user asked: "{user_message}"
-
-There was a technical issue: {error_context}
-
-Please provide a helpful response in English using basic company information.
-"""
-        
-        completion = client.chat.completions.create(
-            model="gpt-4o",
-            messages=[
-                {"role": "system", "content": ENGLISH_FALLBACK_MESSAGE},
-                {"role": "user", "content": prompt}
-            ],
-            max_tokens=600,
-            temperature=0.7,
-            timeout=20
-        )
-        
-        response_text = completion.choices[0].message.content.strip()
-        response_text = add_hyperlinks(response_text)
-        
-        # 기술적 문제 안내 추가
-        if error_context:
-            response_text += f"\n\n(Note: We're currently experiencing some technical issues with our data system, but I'm happy to help with basic information about SABOO THAILAND.)"
-        
-        return response_text
-        
-    except Exception as e:
-        logger.error(f"❌ English fallback response error: {e}")
-        return """I apologize for the technical difficulties we're experiencing.
-
-SABOO THAILAND - Basic Information:
-- Thailand's first fruit-shaped natural soap company (since 2008)
-- Store: Mixt Chatuchak, 2nd Floor, Bangkok  
-- Phone: 02-159-9880, 085-595-9565
-- Website: www.saboothailand.com
-- Shopee: shopee.co.th/thailandsoap
-- Email: saboothailand@gmail.com
-
-Products: Natural soaps, bath bombs, scrubs, essential oils, air fresheners
-
-Please contact us directly or try again later. Thank you! 😊"""
->>>>>>> a2f8153e
 def add_hyperlinks(text):
     """텍스트에서 전화번호와 URL을 하이퍼링크로 변환"""
     try:
@@ -809,19 +566,10 @@
         if not current_sheet_text or len(current_sheet_text.strip()) < 50:
             logger.warning("⚠️ Sheet data seems insufficient, using fallback")
             return get_english_fallback_response(user_message, "Product data temporarily unavailable")
-<<<<<<< HEAD
         
         if not current_doc_text or len(current_doc_text.strip()) < 20:
             logger.warning("⚠️ Doc data seems insufficient")
-            # 문서 데이터만 부족한 경우는 시트 데이터로 계속 진행
-        
-=======
-        
-        if not current_doc_text or len(current_doc_text.strip()) < 20:
-            logger.warning("⚠️ Doc data seems insufficient")
-            # 문서 데이터만 부족한 경우는 시트 데이터로 계속 진행
-        
->>>>>>> a2f8153e
+        
         # 최신 데이터 사용
         prompt = f"""
 [Product Info - Last Updated: {last_update_time.strftime('%Y-%m-%d %H:%M:%S')}]
@@ -852,21 +600,12 @@
         if not response_text or len(response_text.strip()) < 10:
             logger.warning("⚠️ Generated response seems too short")
             return get_english_fallback_response(user_message, "Response generation issue")
-<<<<<<< HEAD
         
         # 적절한 언어로 응답했는지 간단 체크
         if user_language == 'thai' and not re.search(r'[\u0E00-\u0E7F]', response_text):
             logger.warning("⚠️ Expected Thai response but got non-Thai")
             return get_english_fallback_response(user_message, "Language processing issue")
         
-=======
-        
-        # 적절한 언어로 응답했는지 간단 체크
-        if user_language == 'thai' and not re.search(r'[\u0E00-\u0E7F]', response_text):
-            logger.warning("⚠️ Expected Thai response but got non-Thai")
-            return get_english_fallback_response(user_message, "Language processing issue")
-        
->>>>>>> a2f8153e
         response_text = add_hyperlinks(response_text)
         return response_text
         
@@ -938,7 +677,8 @@
         "last_data_update": last_update_time.isoformat(),
         "update_interval_minutes": UPDATE_INTERVAL_MINUTES,
         "sheet_data_length": len(current_sheet_text),
-        "doc_data_length": len(current_doc_text)
+        "doc_data_length": len(current_doc_text),
+        "scheduler_running": scheduler.running if scheduler else False
     })
 
 # ✅ 수동 업데이트 트리거 엔드포인트
@@ -956,14 +696,17 @@
             "timestamp": datetime.now().isoformat(),
             "sheet_updated": sheet_hash != old_sheet_hash,
             "doc_updated": doc_hash != old_doc_hash,
-            "last_update": last_update_time.isoformat()
+            "last_update": last_update_time.isoformat(),
+            "old_sheet_hash": old_sheet_hash[:10] + "..." if old_sheet_hash else "None",
+            "new_sheet_hash": sheet_hash[:10] + "..." if sheet_hash else "None",
+            "old_doc_hash": old_doc_hash[:10] + "..." if old_doc_hash else "None", 
+            "new_doc_hash": doc_hash[:10] + "..." if doc_hash else "None"
         })
     except Exception as e:
         logger.error(f"❌ Manual update trigger error: {e}")
         return jsonify({"status": "error", "message": str(e)}), 500
 
-<<<<<<< HEAD
-# ✅ 디버그용 엔드포인트 추가
+# ✅ 디버그용 엔드포인트
 @app.route('/debug-google-data')
 def debug_google_data():
     """Google 데이터 상태 디버깅"""
@@ -978,27 +721,34 @@
                 "doc_length": len(current_doc_text),
                 "sheet_hash": sheet_hash,
                 "doc_hash": doc_hash,
-                "last_update": last_update_time.isoformat()
+                "last_update": last_update_time.isoformat(),
+                "sheet_preview": current_sheet_text[:300] + "..." if len(current_sheet_text) > 300 else current_sheet_text,
+                "doc_preview": current_doc_text[:300] + "..." if len(current_doc_text) > 300 else current_doc_text
             },
             "fresh_data": {
                 "sheet_length": len(fresh_sheet) if fresh_sheet else 0,
                 "doc_length": len(fresh_doc) if fresh_doc else 0,
-                "sheet_preview": fresh_sheet[:200] if fresh_sheet else "No data",
-                "doc_preview": fresh_doc[:200] if fresh_doc else "No data"
+                "sheet_preview": fresh_sheet[:300] + "..." if fresh_sheet and len(fresh_sheet) > 300 else (fresh_sheet or "No data"),
+                "doc_preview": fresh_doc[:300] + "..." if fresh_doc and len(fresh_doc) > 300 else (fresh_doc or "No data"),
+                "sheet_hash": calculate_hash(fresh_sheet) if fresh_sheet else "None",
+                "doc_hash": calculate_hash(fresh_doc) if fresh_doc else "None"
             },
             "config": {
                 "google_sheet_id": GOOGLE_SHEET_ID[:10] + "..." if GOOGLE_SHEET_ID else None,
                 "google_doc_id": GOOGLE_DOC_ID[:10] + "..." if GOOGLE_DOC_ID else None,
                 "has_api_key": bool(GOOGLE_API_KEY),
                 "has_credentials": bool(GOOGLE_CREDENTIALS_JSON),
-                "update_interval": UPDATE_INTERVAL_MINUTES
+                "update_interval": UPDATE_INTERVAL_MINUTES,
+                "scheduler_running": scheduler.running if scheduler else False
+            },
+            "comparison": {
+                "sheet_data_different": calculate_hash(fresh_sheet) != sheet_hash if fresh_sheet else "Cannot compare",
+                "doc_data_different": calculate_hash(fresh_doc) != doc_hash if fresh_doc else "Cannot compare"
             }
         })
     except Exception as e:
         return jsonify({"error": str(e)}), 500
 
-=======
->>>>>>> a2f8153e
 # ✅ 웹 챗 라우트 (영어 폴백 지원)
 @app.route('/chat', methods=['POST'])
 def chat():
@@ -1169,32 +919,27 @@
     logger.error(f"❌ Internal error: {error}")
     return jsonify({"error": "Server error"}), 500
 
-<<<<<<< HEAD
-# ✅ 앱 시작시 초기화 수정 (Flask 2.x 호환)
-@app.before_first_request
-def before_first_request():
-    """앱의 첫 번째 요청 전에만 실행"""
-    logger.info("🎯 Running first-time initialization...")
-    initialize_google_data()
-    setup_scheduler()
-
-# ✅ 실행 시작
-=======
-# ✅ 앱 시작시 초기화 (복원)
+# ✅ 앱 시작시 한 번만 초기화 (Flask 2.x+ 호환)
+app_initialized = False
+
 @app.before_request
-def before_request():
-    """첫 요청 전에 실행 (Flask 2.x 호환)"""
-    if not hasattr(app, '_initialized'):
+def initialize_once():
+    """앱 시작시 한 번만 초기화 실행"""
+    global app_initialized
+    if not app_initialized:
+        logger.info("🎯 Running one-time initialization...")
         initialize_google_data()
         setup_scheduler()
-        app._initialized = True
-
-# ✅ 실행 시작 (복원)
->>>>>>> a2f8153e
+        app_initialized = True
+
+# ✅ 실행 시작
 if __name__ == '__main__':
-    # 앱 시작전 초기화 (개발 환경용)
-    initialize_google_data()
-    scheduler = setup_scheduler()
+    # 개발 환경에서는 직접 초기화
+    if not os.getenv('RAILWAY_ENVIRONMENT'):
+        logger.info("🚀 Development mode - running direct initialization...")
+        initialize_google_data()
+        setup_scheduler()
+        app_initialized = True
     
     port = int(os.environ.get("PORT", 5001))
     debug_mode = not os.getenv('RAILWAY_ENVIRONMENT')
@@ -1213,6 +958,6 @@
         app.run(host='0.0.0.0', port=port, debug=debug_mode)
     finally:
         # 앱 종료시 스케줄러 정리
-        if scheduler:
+        if scheduler and scheduler.running:
             scheduler.shutdown()
             logger.info("🛑 Scheduler shutdown completed")